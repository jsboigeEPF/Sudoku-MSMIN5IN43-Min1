﻿using System;
using System.Collections.Generic;
using System.IO;
using System.IO.Compression;
using System.Linq;
using System.Text;
using Keras;
using Keras.Models;
using Numpy;
using Python.Runtime;
using Sudoku.Shared;

namespace NeuralNetworkSolverCSharp
{
	public class NeuralNetworkSolverCSharp:PythonSolverBase
	{
		
        private static string modelPath = GetFullPath(@".\Models\sudoku.model");
		private static BaseModel model;

        //static NeuralNetworkSolverCSharp()
        //{
        //    try
        //    {
        //        // Initialize Python runtime
        //        //InitializePythonRuntime();

        //        // Log the model path
        //        Console.WriteLine($"Model path: {modelPath}");

        //        // Check if the file exists
        //        if (!File.Exists(modelPath))
        //        {
        //            throw new FileNotFoundException($"Model file not found at path: {modelPath}");
        //        }

        //        // Load the model
        //        model = NeuralNetHelper.LoadModel(modelPath);
        //    }
        //    catch (Exception ex)
        //    {
        //        // Log the exception details
        //        Console.WriteLine($"Error initializing model: {ex.Message}");
        //        throw;
        //    }
        //}

        public override SudokuGrid Solve(SudokuGrid s)
        {
            return NeuralNetHelper.SolveSudoku(s, model);
        }

		protected override void InitializePythonComponents()
		{
			//declare your pip packages here
			InstallPipModule("numpy");
			InstallPipModule("tensorflow");
			base.InitializePythonComponents();

			// Load the model
			model = NeuralNetHelper.LoadModel(modelPath);
		}

		private static string GetFullPath(string relativePath)
        {
            return Path.GetFullPath(Path.Combine(Environment.CurrentDirectory, relativePath));
        }

        //private static void InitializePythonRuntime()
        //{
        //    // Set the Python home directory
        //    string pythonHome = @"C:\Users\eliol\anaconda3\envs\sudoku_env";
        //    Environment.SetEnvironmentVariable("PYTHONHOME", pythonHome, EnvironmentVariableTarget.Process);

        //    // Set the Python DLL path
        //    string pythonDll = @"C:\Users\eliol\anaconda3\envs\sudoku_env\python38.dll";
        //    Runtime.PythonDLL = pythonDll;

        //    // Set the Python path to include the site-packages directory
        //    string pythonPath = @"C:\Users\eliol\anaconda3\envs\sudoku_env\Lib;C:\Users\eliol\anaconda3\envs\sudoku_env\DLLs;C:\Users\eliol\anaconda3\envs\sudoku_env\Lib\site-packages";
        //    Environment.SetEnvironmentVariable("PYTHONPATH", pythonPath, EnvironmentVariableTarget.Process);

        //    // Log the Python configuration
        //    Console.WriteLine($"PYTHONHOME: {Environment.GetEnvironmentVariable("PYTHONHOME", EnvironmentVariableTarget.Process)}");
        //    Console.WriteLine($"PYTHONPATH: {Environment.GetEnvironmentVariable("PYTHONPATH", EnvironmentVariableTarget.Process)}");
        //    Console.WriteLine($"Python DLL: {Runtime.PythonDLL}");
			
			     //       // Set Python home and path for PythonEngine
        //    PythonEngine.PythonHome = pythonHome;
        //    PythonEngine.PythonPath = pythonPath;

        //    // Initialize the Python engine
        //    PythonEngine.Initialize();
        //}
    }
<<<<<<< HEAD
=======
	public class NeuralNetHelper
	{

		static NeuralNetHelper()
		{
			//PythonEngine.PythonHome = @"C:\Users\eliol\anaconda3";
			Setup.UseTfKeras();
		}

		public static BaseModel LoadModel(string strpath)
		{
			return BaseModel.LoadModel(strpath);
		}

		public static NDarray GetFeatures(SudokuGrid objSudoku)
		{
			return Normalize(np.array(objSudoku.Cells).reshape(9, 9));
		}

		public static NDarray Normalize(NDarray features)
		{
			return (features / 9) - 0.5;
		}

		public static NDarray DeNormalize(NDarray features)
		{
			return (features + 0.5) * 9;
		}



		public static SudokuGrid SolveSudoku(SudokuGrid s, BaseModel model)
		{
			var features = GetFeatures(s);
			while (true)
			{
				var output = model.Predict(features.reshape(1, 9, 9, 1));
				output = output.squeeze();
                output = output.reshape(9, 9, 9);

                
				var prediction = np.argmax(output, axis: 2).reshape(9, 9) + 1;
				var proba = np.around(np.max(output, axis: new[] { 2 }).reshape(9, 9), 2);

				features = DeNormalize(features);
				var mask = features.@equals(0);
				if (((int)mask.sum()) == 0)
				{
					break;
				}

				var probNew = proba * mask;
				var ind = (int)np.argmax(probNew);
				var (x, y) = (ind / 9, ind % 9);
				var val = prediction[x][y];
				features[x][y] = val;
				features = Normalize(features);

			}

            string sudokuString = ConvertToSudokuString(features);
            Console.WriteLine("Sudoku string: " + sudokuString);

            return SudokuGrid.ReadSudoku(sudokuString);
        }

        private static string ConvertToSudokuString(NDarray features)
        {
            StringBuilder sb = new StringBuilder();
            double[] flatArray = features.GetData<double>();
            double[,] array = new double[9, 9];
            for (int i = 0; i < 9; i++)
            {
                for (int j = 0; j < 9; j++)
                {
                    array[i, j] = flatArray[i * 9 + j];
                }
            }

            for (int i = 0; i < array.GetLength(0); i++)
            {
                for (int j = 0; j < array.GetLength(1); j++)
                {
                    int value = (int)array[i, j];
                    sb.Append(value == 0 ? '0' : value.ToString()[0]);
                }
            }

            return sb.ToString();
        }
	}
>>>>>>> 5407e3ca
}<|MERGE_RESOLUTION|>--- conflicted
+++ resolved
@@ -93,8 +93,7 @@
         //    PythonEngine.Initialize();
         //}
     }
-<<<<<<< HEAD
-=======
+}
 	public class NeuralNetHelper
 	{
 
@@ -186,5 +185,4 @@
             return sb.ToString();
         }
 	}
->>>>>>> 5407e3ca
 }