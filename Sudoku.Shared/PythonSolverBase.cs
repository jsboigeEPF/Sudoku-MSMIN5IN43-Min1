﻿using System;
using System.Diagnostics;
using System.IO;
using System.Runtime.InteropServices;
using System.Threading.Tasks;
using Python.Deployment;
using Python.Runtime;

namespace Sudoku.Shared
{
    public abstract class PythonSolverBase : ISudokuSolver
    {

        static PythonSolverBase()
        {


        }

        public PythonSolverBase()
        {
            if (!pythonInstalled)
            {
                InstallPythonComponents();
                pythonInstalled = true;
            }
            InitializePythonComponents();
        }

        private static bool pythonInstalled = false;

        public static void InstallPythonComponents()
        {
			Task task = Task.Run(() => InstallPythonComponentsAsync());
			task.Wait();

		}

		protected static async Task InstallPythonComponentsAsync()
		{

            if (!RuntimeInformation.IsOSPlatform(OSPlatform.Windows))
            {

                await InstallMac();
            }
            else
            {
                await InstallEmbedded();
            }
		}

		public static void InstallPipModule(string moduleName, string version = "", bool force = false)
		{
			Task task = Task.Run( () => InstallPipModuleAsync(moduleName, version, force));
			task.Wait();

		}


		private static async Task InstallPipModuleAsync(string moduleName, string version = "", bool force = false)
        {
            if (!RuntimeInformation.IsOSPlatform(OSPlatform.Windows))
            {
                await MacInstaller.PipInstallModule(moduleName, version, force);
            }
            else
            {
                await Installer.PipInstallModule(moduleName, version, force);
            }
        }

        private static async Task InstallMac()
        {

            Console.WriteLine($"PythonDll={MacInstaller.LibFileName}");
            Runtime.PythonDLL = MacInstaller.LibFileName;

            MacInstaller.LogMessage += Console.WriteLine;
            // Installer.SetupPython().Wait();

            //MacInstaller.InstallPath = "/Library/Frameworks/Python.framework/Versions";
            //MacInstaller.PythonDirectoryName = "3.7/";

            var localInstallPath = MacInstaller.InstallPythonHome;
            var existingPathEnvVar = Environment.GetEnvironmentVariable("Path", EnvironmentVariableTarget.Machine);

            var path = $"{localInstallPath}/lib;{localInstallPath};{existingPathEnvVar}";
            var pythonPath = $"{localInstallPath}/lib/site-packages;{localInstallPath}/lib";

            Environment.SetEnvironmentVariable("Path", path, EnvironmentVariableTarget.Process);
            Console.WriteLine($"Path={Environment.GetEnvironmentVariable("Path", EnvironmentVariableTarget.Process)}");

            // Environment.SetEnvironmentVariable("PYTHONHOME", localInstallPath, EnvironmentVariableTarget.Process);
            // Console.WriteLine($"PYTHONHOME={Environment.GetEnvironmentVariable("PYTHONHOME", EnvironmentVariableTarget.Process)}");
            // Environment.SetEnvironmentVariable("PythonPath", pythonPath, EnvironmentVariableTarget.Process);
            // Console.WriteLine($"PythonPath={Environment.GetEnvironmentVariable("PythonPath", EnvironmentVariableTarget.Process)}");


            var aliasPath = $"{MacInstaller.LibFileName}";
            if (!File.Exists(aliasPath))
            {
                var libPath = $"{localInstallPath}/lib/{MacInstaller.LibFileName}";
                var aliasCommand =
                    $"sudo ln -s {libPath} {aliasPath}";
                Console.WriteLine($"run command={aliasCommand}");
                MacInstaller.RunCommand(aliasCommand);
            }



            var dynamicLinkingCommnad = $@"export DYLD_LIBRARY_PATH={localInstallPath}/lib";
            Console.WriteLine($"run command={dynamicLinkingCommnad}");
            MacInstaller.RunCommand(dynamicLinkingCommnad);

            // PythonEngine.PythonHome = localInstallPath;
            // PythonEngine.PythonPath = pythonPath;

            await MacInstaller.TryInstallPip();
        }




        private static async Task InstallEmbedded()
        {

            // // install in local directory. if you don't set it will install in local app data of your user account
            //Python.Deployment.Installer.InstallPath = Path.GetFullPath(".");
            //


            //Runtime.PythonDLL = "python37.dll";
            //Python.Deployment.Installer.Source = new Installer.DownloadInstallationSource()
            //{
            //    DownloadUrl = @"https://www.python.org/ftp/python/3.7.3/python-3.7.3-embed-amd64.zip",
            //};

            Runtime.PythonDLL = "python38.dll";
            Python.Deployment.Installer.Source = new Installer.DownloadInstallationSource()
            {
                DownloadUrl = @"https://www.python.org/ftp/python/3.8.9/python-3.8.9-embed-amd64.zip",
            };

<<<<<<< HEAD
            Runtime.PythonDLL = "python39.dll";
            Python.Deployment.Installer.Source = new Installer.DownloadInstallationSource()
            {
                DownloadUrl = @"https://www.python.org/ftp/python/3.9.9/python-3.9.9-embed-amd64.zip",
            };
=======
            //Runtime.PythonDLL = "python39.dll";
            //Python.Deployment.Installer.Source = new Installer.DownloadInstallationSource()
            //{
            //    DownloadUrl = @"https://www.python.org/ftp/python/3.9.9/python-3.9.9-embed-amd64.zip",
            //};

            //Runtime.PythonDLL = "python37.dll";
            // set the download source
            //Python.Deployment.Installer.Source = new Installer.DownloadInstallationSource()
            //{
            //    DownloadUrl = @"https://www.python.org/ftp/python/3.7.3/python-3.7.3-embed-amd64.zip",
            //};

>>>>>>> 6c0e9d6e

            //Runtime.PythonDLL = "python37.dll";
            // set the download source
            //Python.Deployment.Installer.Source = new Installer.DownloadInstallationSource()
            //{
            //    DownloadUrl = @"https://www.python.org/ftp/python/3.7.3/python-3.7.3-embed-amd64.zip",
            //};


            // // install in local directory. if you don't set it will install in local app data of your user account
            //Python.Deployment.Installer.InstallPath = Path.GetFullPath(".");
            //
            // see what the installer is doing

            Runtime.PythonDLL = "python310.dll";
            Python.Deployment.Installer.Source = new Installer.DownloadInstallationSource()
            {
            	DownloadUrl = @"https://www.python.org/ftp/python/3.10.8/python-3.10.8-embed-amd64.zip",
            };


            //Runtime.PythonDLL = "python311.dll";
            //Python.Deployment.Installer.Source = new Installer.DownloadInstallationSource()
            //{
            //    DownloadUrl = @"https://www.python.org/ftp/python/3.11.2/python-3.11.2-embed-amd64.zip",
            //};


            // see what the installer is doing
            Installer.LogMessage += Console.WriteLine;
            //
            // install from the given source
			await Python.Deployment.Installer.SetupPython();

			await Installer.TryInstallPip();

            //await InstallNumpy();
			//Python.Deployment.Installer.SetupPython().Wait();
			//Installer.TryInstallPip();

        }

        // Méthode pour exécuter une commande Python
        // private static void RunPythonCommand(string pythonExecutable, string arguments)
        // {
        //     var processStartInfo = new ProcessStartInfo
        //     {
        //         FileName = pythonExecutable,
        //         Arguments = arguments,
        //         RedirectStandardOutput = true,
        //         RedirectStandardError = true,
        //         UseShellExecute = false,
        //         CreateNoWindow = true
        //     };

        //     using (var process = new Process { StartInfo = processStartInfo })
        //     {
        //         process.Start();

        //         // Capture et affiche la sortie
        //         string output = process.StandardOutput.ReadToEnd();
        //         string error = process.StandardError.ReadToEnd();

        //         process.WaitForExit();

        //         if (!string.IsNullOrEmpty(output))
        //         {
        //             Console.WriteLine($"Output: {output}");
        //         }

        //         if (!string.IsNullOrEmpty(error))
        //         {
        //             Console.WriteLine($"Error: {error}");
        //         }
        //     }
        // }

        // public static async Task InstallNumpy()
        // {
        //     string pythonExecutable = Path.Combine(
        //         Python.Deployment.Installer.InstallPath,
        //         "python.exe"
        //     );

        //     // Assurez-vous que `pip` est installé
        //     RunPythonCommand(pythonExecutable, "-m pip install numpy");

        //     // Vérifiez si numpy est installé
        //     RunPythonCommand(pythonExecutable, "-c \"import numpy; print(numpy.__version__)\"");
        // }


        protected virtual void InitializePythonComponents()
        {


            PythonEngine.Initialize();
            //dynamic sys = PythonEngine.ImportModule("sys");
            //Console.WriteLine("Python version: " + sys.version);
        }


        public abstract Shared.SudokuGrid Solve(Shared.SudokuGrid s);


        /// <summary>
        /// Injecte le script de conversion dans le scope Python
        /// </summary>
		protected void AddNumpyConverterScript(PyModule scope)
        {
			string numpyConverterCode = Resources.numpy_converter_py;
			scope.Exec(numpyConverterCode);
		}


        /// <summary>
        /// Convertit un tableau .NET en tableau NumPy
        /// </summary>
		public static PyObject AsNumpyArray(int[,] sCells, PyModule scope)
		{
			var pyObject = sCells.ToPython();
			PyObject asNumpyArray = scope.Get("asNumpyArray");
			PyObject pyCells = asNumpyArray.Invoke(pyObject);
			return pyCells;
		}

        /// <summary>
        /// Convertit un tableau NumPy en tableau .NET
        /// </summary>
		public static int[,] AsManagedArray(PyModule scope, PyObject pyCells)
        {
            PyObject asNetArray = scope.Get("asNetArray");
            PyObject netResult = asNetArray.Invoke(pyCells);

            int[,] intArray;

			try
            {
				intArray = netResult.AsManagedObject(typeof(int[,])) as int[,];
            }
            catch
            {
				// Convertissez le PyObject résultant en tableau .NET
				var longArray = netResult.AsManagedObject(typeof(long[,])) as long[,];
				if (longArray == null)
				{
					throw new InvalidCastException("Cannot convert the result to long[,].");
				}

				int rows = longArray.GetLength(0);
				int cols = longArray.GetLength(1);
				intArray = new int[rows, cols];

				for (int i = 0; i < rows; i++)
				{
					for (int j = 0; j < cols; j++)
					{
						intArray[i, j] = (int)longArray[i, j];
					}
				}

				
			}
            return intArray;

		}


	}

}<|MERGE_RESOLUTION|>--- conflicted
+++ resolved
@@ -142,13 +142,7 @@
                 DownloadUrl = @"https://www.python.org/ftp/python/3.8.9/python-3.8.9-embed-amd64.zip",
             };
 
-<<<<<<< HEAD
-            Runtime.PythonDLL = "python39.dll";
-            Python.Deployment.Installer.Source = new Installer.DownloadInstallationSource()
-            {
-                DownloadUrl = @"https://www.python.org/ftp/python/3.9.9/python-3.9.9-embed-amd64.zip",
-            };
-=======
+
             //Runtime.PythonDLL = "python39.dll";
             //Python.Deployment.Installer.Source = new Installer.DownloadInstallationSource()
             //{
@@ -161,8 +155,6 @@
             //{
             //    DownloadUrl = @"https://www.python.org/ftp/python/3.7.3/python-3.7.3-embed-amd64.zip",
             //};
-
->>>>>>> 6c0e9d6e
 
             //Runtime.PythonDLL = "python37.dll";
             // set the download source
