--- conflicted
+++ resolved
@@ -34,8 +34,7 @@
 		Debug|Any CPU = Debug|Any CPU
 		Release|Any CPU = Release|Any CPU
 	EndGlobalSection
-<<<<<<< HEAD
-=======
+
 	GlobalSection(ProjectConfigurationPlatforms) = postSolution
 		{875F71B2-99ED-4366-9C28-E5FFB5B5AA41}.Debug|Any CPU.ActiveCfg = Debug|Any CPU
 		{875F71B2-99ED-4366-9C28-E5FFB5B5AA41}.Debug|Any CPU.Build.0 = Debug|Any CPU
@@ -86,7 +85,6 @@
 		{1F7B9F7F-AF2B-494E-B7C4-CB3BA1089EF9}.Release|Any CPU.ActiveCfg = Release|Any CPU
 		{1F7B9F7F-AF2B-494E-B7C4-CB3BA1089EF9}.Release|Any CPU.Build.0 = Release|Any CPU
 	EndGlobalSection
->>>>>>> 6c0e9d6e
 	GlobalSection(SolutionProperties) = preSolution
 		HideSolutionNode = FALSE
 	EndGlobalSection
